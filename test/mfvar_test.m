% Test MFVAR

% David Kelley, 2018

classdef MFVAR_test < matlab.unittest.TestCase
  
  properties
    data = struct;
  end
  
  methods(TestClassSetup)
    function setupOnce(testCase)
      % Load data
      baseDir = fileparts(fileparts(mfilename('fullpath')));
      addpath(baseDir);
      addpath(fullfile(baseDir, 'examples'));

      data_load = load(fullfile(baseDir, 'examples', 'durbin_koopman.mat'));
      testCase.data.nile = data_load.nile;
    end
  end
  
  methods(TestClassTeardown)
    function closeFigs(testCase) %#ok<MANU>
%       close all force;
    end
  end

  methods (Test)
    %% Integration tests of MFVAR
    function testEM_AR1_improve(testCase)
      % Test that the the EM always improved the likelihood
      nile = testCase.data.nile;
      varE = MFVAR(nile, 1);
      testCase.verifyWarningFree(@varE.estimate);
    end
    
    function testEM_AR1(testCase)
      % Test that the EM is working by comparing it to general ML estimation
      
      nile = testCase.data.nile;
      
      % Estimate MFVAR
      varE = MFVAR(nile, 1);
      varOpt = varE.estimate();
      [~, llEM] = varOpt.filter(nile);
      
      % Estimate general state space optimization
      ssE = StateSpaceEstimation(1, 0, nan, nan, 'c', nan);
      ssE.a0 = varOpt.a0;
      ssE.P0 = varOpt.P0;
      ssOpt = ssE.estimate(nile, varOpt);
      [~, llOpt] = ssOpt.filter(nile);
      
      testCase.verifyEqual(llEM, llOpt, 'AbsTol', 1e-2);
    end
    
    function testEM_VAR2_missing(testCase)
      p = 3; 
      lags = 2;
      
      y = MFVAR_test.generateVAR(p, lags, 51);
      y(1:45,2) = nan;

      varE = MFVAR(y, lags);
      testCase.verifyWarningFree(@varE.estimate);
    end
    
    function testEM_VAR2_accum(testCase)
      p = 3; 
      lags = 2;
      
      y = MFVAR_test.generateVAR(p, lags, 51);
      aggY = y;
      aggY(:, 2) = Accumulator_test.aggregateY(y(:, 2), 3, 'avg');
      accum = Accumulator.GenerateRegular(aggY, {'', 'avg'}, [1 3]);

      varE = MFVAR(aggY, lags, accum);
      testCase.verifyWarningFree(@varE.estimate);
    end
    
    function testEM_VAR2_accum_missing(testCase)
      p = 3; 
      lags = 2;
      
      y = MFVAR_test.generateVAR(p, lags, 51);
      aggY = y;
      aggY(:, 2) = Accumulator_test.aggregateY(y(:, 2), 3, 'avg');
      accum = Accumulator.GenerateRegular(aggY, {'', 'avg'}, [1 3]);
      aggY(1:35,2:3) = nan;

      varE = MFVAR(aggY, lags, accum);
      testCase.verifyWarningFree(@varE.estimate);
    end
    
    %% Gibbs sampler tests
    % Not currently working after refactor with AbstractModel
    
    function testGibbs_AR1(testCase)
<<<<<<< HEAD
      testCase.assertFail();
=======
      testCase.assumeFail;
>>>>>>> af62537a
      
      nile = testCase.data.nile;
      varE = MFVAR(nile, 1);
      [~, paramSamples] = varE.sample(100, 1000);
      
      ssML = varE.estimate();
      testCase.verifyEqual(ssML.T, median(paramSamples.phi,3), 'AbsTol', 1e-2);
    end
    
    function testGibbs_VAR2(testCase)
<<<<<<< HEAD
      testCase.assertFail();
=======
      testCase.assumeFail;
>>>>>>> af62537a
      
      test_data = MFVAR_test.generateVAR(2, 3, 100);
      varE = MFVAR(test_data, 1);
      [~, paramSamples] = varE.sample(100, 2000);
      
      ssML = varE.estimate();
      testCase.verifyEqual(ssML.T, median(paramSamples.phi,3), 'AbsTol', 1e-2);
    end
    
  end
  
  methods (Static)    
    function [y, ss, phi] = generateVAR(p, lags, n)
      % Generate a set of VAR parameters. 
      % 
      % Not intended for large systems (will be slow with many series)
      
      phi2T = @(phi) [phi; eye(p*(lags-1)) zeros(p*(lags-1), p)];
      
      phi = [2*eye(p) zeros(p,p*(lags-1))];
      while max(abs(eig(phi2T(phi)))) > 1
        phiRaw = 0.2*randn(p, p*lags) + [.5*eye(p) zeros(p,p*(lags-1))];
        phi = phiRaw - ...
          [eye(p)*(max(abs(eig(phi2T(phiRaw))))-1) zeros(p, p*(lags-1))];
      end
      const = randn(p,1);
      sigma = 0;
      while det(sigma) <= 0
        sigmaRaw = randn(p);
        sigma = eye(p) + 0.5 * (sigmaRaw + sigmaRaw');
      end
      
      ss = StateSpace([eye(p) zeros(p,p*(lags-1))], zeros(p), ...
        phi2T(phi), sigma, 'c', [const; zeros(p*(lags-1),1)], ...
        'R', [eye(p); zeros(p*(lags-1),p)]);
      
      y = generateData(ss, n)';
    end    
  end
end<|MERGE_RESOLUTION|>--- conflicted
+++ resolved
@@ -2,7 +2,7 @@
 
 % David Kelley, 2018
 
-classdef MFVAR_test < matlab.unittest.TestCase
+classdef mfvar_test < matlab.unittest.TestCase
   
   properties
     data = struct;
@@ -97,11 +97,7 @@
     % Not currently working after refactor with AbstractModel
     
     function testGibbs_AR1(testCase)
-<<<<<<< HEAD
       testCase.assertFail();
-=======
-      testCase.assumeFail;
->>>>>>> af62537a
       
       nile = testCase.data.nile;
       varE = MFVAR(nile, 1);
@@ -112,11 +108,7 @@
     end
     
     function testGibbs_VAR2(testCase)
-<<<<<<< HEAD
       testCase.assertFail();
-=======
-      testCase.assumeFail;
->>>>>>> af62537a
       
       test_data = MFVAR_test.generateVAR(2, 3, 100);
       varE = MFVAR(test_data, 1);
